--- conflicted
+++ resolved
@@ -87,13 +87,6 @@
 # And any other entry points, for example:
 # pyscaffold.cli =
 #     awesome = pyscaffoldext.awesome.extension:AwesomeExtension
-<<<<<<< HEAD
-console_scripts = 
-	THeSeuSS = THeSeuSS.__main__:run
-=======
-console_scripts =
-    THeSeuSS = THeSeuSS.__main__:run 
->>>>>>> a1b32ab7
 
 [tool:pytest]
 # Specify command line options as you would do when invoking pytest directly.
